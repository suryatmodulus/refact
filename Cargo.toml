[profile.release]
strip = true
opt-level = "z"
lto = true

[package]
name = "refact-lsp"
<<<<<<< HEAD
version = "0.0.6"
=======
version = "0.1.0"
>>>>>>> 99492e66
edition = "2021"
build = "build.rs"
# See more keys and their definitions at https://doc.rust-lang.org/cargo/reference/manifest.html

[build-dependencies]
shadow-rs = "0.25.0"

[dependencies]
shadow-rs = { version = "0.25.0", features = [], default-features = false }
hyper = { version = "0.14", features = ["server", "stream"] }
reqwest = { version = "0.11", features = ["json", "stream"] }
tokio = { version = "1", features = ["fs", "io-std", "io-util", "macros", "rt-multi-thread", "signal"] }
reqwest-eventsource = "0.4.0"
url = "2.4.1"
serde = { version = "1", features = ["derive"] }
serde_json = "1"
serde_yaml = "0.9.31"
tower = { version = "0.4", features = ["full"] }
tower-lsp = "0.20"
tower-http = { version = "0.4.0" }
tower-layer = "0.3.2"
tracing = "0.1"
tracing-appender = "0.2.3"
tracing-subscriber = { version = "0.3", features = ["env-filter", "json"] }
tokenizers = "0.13"
ropey = "1.6"
home = "0.5"
structopt = "0.3"
futures = "0.3"
futures-core = "0.3"
futures-util = "0.3"
async-stream = "0.3.5"
chrono = "0.4.31"
regex = "1.9.5"
async-trait = "0.1.73"
similar = "2.3.0"
axum = "0.6.20"
uuid = { version = "1", features = ["v4"] }
lazy_static = "1.4.0"

regex-automata = { version = "0.1.10", features = ["transducer"] }
sorted-vec = "0.8.3"
tree-sitter = "0.20"
tree-sitter-cpp = "0.20"
tree-sitter-c-sharp = "0.20"
tree-sitter-java = "0.20"
tree-sitter-javascript = "0.20"
tree-sitter-kotlin = "0.3.1"
tree-sitter-python = "0.20"
tree-sitter-rust = "0.20"
tree-sitter-typescript = "0.20"

arrow = "47.0.0"
arrow-array = "47.0.0"
arrow-schema= "47.0.0"
async_once= "0.2.6"
async-process = "2.0.1"
itertools = "0.11.0"
fst = { version = "0.4.7", features = ["levenshtein"] }
lance = "=0.9.0"
lance-linalg = "=0.9.0"
lance-index = "=0.9.0"
log = "0.4.20"
md5 = "0.7"
mockito = "0.28.0"
notify = "6.1.1"
rusqlite = { version = "0.30.0", features = ["bundled"] }
tempfile = "3.8.1"
time = "0.3.30"
tokio-rusqlite = "0.5.0"
vectordb = "=0.4.0"
walkdir = "2.3"
which = "5.0.0"
strsim = "0.8.0"
typetag = "0.2"
dyn_partial_eq = "=0.1.2"
rayon = "1.8.0"<|MERGE_RESOLUTION|>--- conflicted
+++ resolved
@@ -5,11 +5,7 @@
 
 [package]
 name = "refact-lsp"
-<<<<<<< HEAD
-version = "0.0.6"
-=======
-version = "0.1.0"
->>>>>>> 99492e66
+version = "0.2.0"
 edition = "2021"
 build = "build.rs"
 # See more keys and their definitions at https://doc.rust-lang.org/cargo/reference/manifest.html
