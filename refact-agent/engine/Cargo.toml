--- conflicted
+++ resolved
@@ -6,11 +6,7 @@
 
 [package]
 name = "refact-lsp"
-<<<<<<< HEAD
-version = "0.10.16"
-=======
 version = "0.10.17"
->>>>>>> cf72a083
 edition = "2021"
 build = "build.rs"
 # See more keys and their definitions at https://doc.rust-lang.org/cargo/reference/manifest.html
