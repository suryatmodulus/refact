import { useCallback, useEffect, useMemo } from "react";
import { useAppDispatch } from "./useAppDispatch";
import { useAppSelector } from "./useAppSelector";
import {
  getSelectedSystemPrompt,
  selectAutomaticPatch,
  selectChatError,
  selectChatId,
  selectCheckpointsEnabled,
  selectIntegration,
  selectIsStreaming,
  selectIsWaiting,
  selectMessages,
  selectPreventSend,
  selectSendImmediately,
  selectThread,
  selectThreadMode,
  selectThreadToolUse,
} from "../features/Chat/Thread/selectors";
import {
  useCheckForConfirmationMutation,
  useGetToolsLazyQuery,
} from "./useGetToolsQuery";
import {
  ChatMessage,
  ChatMessages,
  isAssistantMessage,
  isUserMessage,
  UserMessage,
  UserMessageContentWithImage,
} from "../services/refact/types";
import {
  backUpMessages,
  chatAskQuestionThunk,
  chatAskedQuestion,
  setSendImmediately,
} from "../features/Chat/Thread/actions";

import { selectAllImages } from "../features/AttachedImages";
import { useAbortControllers } from "./useAbortControllers";
import {
  clearPauseReasonsAndHandleToolsStatus,
  getToolsConfirmationStatus,
  getToolsInteractionStatus,
  resetConfirmationInteractedState,
  setPauseReasons,
} from "../features/ToolConfirmation/confirmationSlice";
import {
  chatModeToLspMode,
  LspChatMode,
  setChatMode,
  setIsWaitingForResponse,
  setLastUserMessageId,
  upsertToolCall,
} from "../features/Chat";

import { v4 as uuidv4 } from "uuid";
import { upsertToolCallIntoHistory } from "../features/History/historySlice";

type SubmitHandlerParams =
  | {
      question: string;
      maybeMode?: LspChatMode;
      maybeMessages?: undefined;
      maybeDropLastMessage?: boolean;
    }
  | {
      question?: undefined;
      maybeMode?: LspChatMode;
      maybeMessages?: undefined;
      maybeDropLastMessage?: boolean;
    }
  | {
      question?: undefined;
      maybeMode?: LspChatMode;
      maybeMessages: ChatMessage[];
      maybeDropLastMessage?: boolean;
    };

let recallCounter = 0;

export const PATCH_LIKE_FUNCTIONS = [
  "patch",
  "text_edit",
  "create_textdoc",
  "update_textdoc",
  "replace_textdoc",
  "update_textdoc_regex",
];

export const useSendChatRequest = () => {
  const dispatch = useAppDispatch();
  const abortControllers = useAbortControllers();

  const [triggerGetTools] = useGetToolsLazyQuery();
  const [triggerCheckForConfirmation] = useCheckForConfirmationMutation();

  const chatId = useAppSelector(selectChatId);

  const isWaiting = useAppSelector(selectIsWaiting);

  const currentMessages = useAppSelector(selectMessages);
  const systemPrompt = useAppSelector(getSelectedSystemPrompt);
  const toolUse = useAppSelector(selectThreadToolUse);
  const attachedImages = useAppSelector(selectAllImages);
  const threadMode = useAppSelector(selectThreadMode);
  const threadIntegration = useAppSelector(selectIntegration);
  const wasInteracted = useAppSelector(getToolsInteractionStatus); // shows if tool confirmation popup was interacted by user
  const areToolsConfirmed = useAppSelector(getToolsConfirmationStatus);

  const isPatchAutomatic = useAppSelector(selectAutomaticPatch);
  const checkpointsEnabled = useAppSelector(selectCheckpointsEnabled);

  const messagesWithSystemPrompt = useMemo(() => {
    const prompts = Object.entries(systemPrompt);
    if (prompts.length === 0) return currentMessages;
    const [key, prompt] = prompts[0];
    if (key === "default") return currentMessages;
    if (currentMessages.length === 0) {
      const message: ChatMessage = { role: "system", content: prompt.text };
      return [message];
    }
    return currentMessages;
  }, [currentMessages, systemPrompt]);

  const sendMessages = useCallback(
    async (messages: ChatMessages, maybeMode?: LspChatMode) => {
      dispatch(setIsWaitingForResponse(true));
      let tools = await triggerGetTools(undefined).unwrap();
      // TODO: save tool use to state.chat
      // if (toolUse && isToolUse(toolUse)) {
      //   dispatch(setToolUse(toolUse));
      // }
      if (toolUse === "quick") {
        tools = [];
      } else if (toolUse === "explore") {
        tools = tools.filter((t) => !t.function.agentic);
      }
      tools = tools.map((t) => {
        const { agentic: _, ...remaining } = t.function;
        return { ...t, function: { ...remaining } };
      });

      const lastMessage = messages.slice(-1)[0];

      if (
        !isWaiting &&
        !wasInteracted &&
        isAssistantMessage(lastMessage) &&
        lastMessage.tool_calls
      ) {
        const toolCalls = lastMessage.tool_calls;
        if (
          !(
            toolCalls[0].function.name &&
            PATCH_LIKE_FUNCTIONS.includes(toolCalls[0].function.name) &&
            isPatchAutomatic
          )
        ) {
          const confirmationResponse = await triggerCheckForConfirmation({
            tool_calls: toolCalls,
            messages: messages,
          }).unwrap();
          if (confirmationResponse.pause) {
            dispatch(setPauseReasons(confirmationResponse.pause_reasons));
            return;
          }
        }
      }

      dispatch(backUpMessages({ id: chatId, messages }));
      dispatch(chatAskedQuestion({ id: chatId }));

      const mode =
        maybeMode ?? chatModeToLspMode({ toolUse, mode: threadMode });

      const maybeLastUserMessageIsFromUser = isUserMessage(lastMessage);
      if (maybeLastUserMessageIsFromUser) {
        dispatch(setLastUserMessageId({ chatId: chatId, messageId: uuidv4() }));
      }

      const action = chatAskQuestionThunk({
        messages,
        tools,
        checkpointsEnabled,
        chatId,
        mode,
      });

      const dispatchedAction = dispatch(action);
      abortControllers.addAbortController(chatId, dispatchedAction.abort);
    },
    [
      triggerGetTools,
      toolUse,
      isWaiting,
      dispatch,
      chatId,
      threadMode,
      wasInteracted,
      checkpointsEnabled,
      abortControllers,
      triggerCheckForConfirmation,
      isPatchAutomatic,
    ],
  );

  const maybeAddImagesToQuestion = useCallback(
    (question: string): UserMessage => {
      if (attachedImages.length === 0)
        return { role: "user" as const, content: question, checkpoints: [] };

      const images = attachedImages.reduce<UserMessageContentWithImage[]>(
        (acc, image) => {
          if (typeof image.content !== "string") return acc;
          return acc.concat({
            type: "image_url",
            image_url: { url: image.content },
          });
        },
        [],
      );

      if (images.length === 0)
        return { role: "user", content: question, checkpoints: [] };

      return {
        role: "user",
        content: [...images, { type: "text", text: question }],
        checkpoints: [],
      };
    },
    [attachedImages],
  );

  const submit = useCallback(
    ({
      question,
      maybeMode,
      maybeMessages,
      maybeDropLastMessage,
    }: SubmitHandlerParams) => {
      let messages = messagesWithSystemPrompt;
      if (maybeDropLastMessage) {
        messages = messages.slice(0, -1);
      }

      if (question) {
        const message = maybeAddImagesToQuestion(question);
        messages = messages.concat(message);
      } else if (maybeMessages) {
        messages = maybeMessages;
      }

      // TODO: make a better way for setting / detecting thread mode.
      const maybeConfigure = threadIntegration ? "CONFIGURE" : undefined;
      const mode = chatModeToLspMode({
        toolUse,
        mode: maybeMode ?? threadMode ?? maybeConfigure,
      });
      dispatch(setChatMode(mode));

      void sendMessages(messages, mode);
    },
    [
      dispatch,
      maybeAddImagesToQuestion,
      messagesWithSystemPrompt,
      sendMessages,
      threadIntegration,
      threadMode,
      toolUse,
    ],
  );

  const abort = useCallback(() => {
    abortControllers.abort(chatId);
  }, [abortControllers, chatId]);

  const retry = useCallback(
    (messages: ChatMessages) => {
      abort();
      dispatch(
        clearPauseReasonsAndHandleToolsStatus({
          wasInteracted: false,
          confirmationStatus: areToolsConfirmed,
        }),
      );
      void sendMessages(messages);
    },
    [abort, sendMessages, dispatch, areToolsConfirmed],
  );

  const confirmToolUsage = useCallback(() => {
    abort();
    dispatch(
      clearPauseReasonsAndHandleToolsStatus({
        wasInteracted: true,
        confirmationStatus: true,
      }),
    );

    dispatch(setIsWaitingForResponse(false));
  }, [abort, dispatch]);

  const rejectToolUsage = useCallback(
    (toolCallIds: string[]) => {
      abort();

      toolCallIds.forEach((toolCallId) => {
        dispatch(
          upsertToolCallIntoHistory({ toolCallId, chatId, accepted: false }),
        );
        dispatch(upsertToolCall({ toolCallId, chatId, accepted: false }));
      });

      dispatch(resetConfirmationInteractedState());
      dispatch(setIsWaitingForResponse(false));
    },
    [abort, chatId, dispatch],
  );

  const retryFromIndex = useCallback(
    (index: number, question: UserMessage["content"]) => {
      const messagesToKeep = currentMessages.slice(0, index);
      const messagesToSend = messagesToKeep.concat([
        { role: "user", content: question, checkpoints: [] },
      ]);
      retry(messagesToSend);
    },
    [currentMessages, retry],
  );

  return {
    submit,
    abort,
    retry,
    retryFromIndex,
    confirmToolUsage,
    maybeAddImagesToQuestion,
    rejectToolUsage,
    sendMessages,
    messagesWithSystemPrompt,
  };
};

// NOTE: only use this once
export function useAutoSend() {
  const dispatch = useAppDispatch();
  const streaming = useAppSelector(selectIsStreaming);
  const currentMessages = useAppSelector(selectMessages);
  const errored = useAppSelector(selectChatError);
  const preventSend = useAppSelector(selectPreventSend);
  const isWaiting = useAppSelector(selectIsWaiting);
  const sendImmediately = useAppSelector(selectSendImmediately);
  const wasInteracted = useAppSelector(getToolsInteractionStatus); // shows if tool confirmation popup was interacted by user
  const areToolsConfirmed = useAppSelector(getToolsConfirmationStatus);
<<<<<<< HEAD
=======

>>>>>>> 04d92c12
  const { sendMessages, abort, messagesWithSystemPrompt } =
    useSendChatRequest();
  // TODO: make a selector for this, or show tool formation
  const thread = useAppSelector(selectThread);
  const isIntegration = thread.integration ?? false;

  useEffect(() => {
    if (sendImmediately) {
      dispatch(setSendImmediately(false));
      void sendMessages(messagesWithSystemPrompt);
    }
  }, [dispatch, messagesWithSystemPrompt, sendImmediately, sendMessages]);

  useEffect(() => {
    if (
      !isWaiting &&
      !streaming &&
      currentMessages.length > 0 &&
      !errored &&
      !preventSend
    ) {
      const lastMessage = currentMessages.slice(-1)[0];

      if (
        isAssistantMessage(lastMessage) &&
        lastMessage.tool_calls &&
        lastMessage.tool_calls.length > 0
      ) {
        if (!isIntegration && !wasInteracted && !areToolsConfirmed) {
          abort();
          if (recallCounter < 1) {
            recallCounter++;
            return;
          }
        }

        dispatch(
          clearPauseReasonsAndHandleToolsStatus({
            wasInteracted: false,
            confirmationStatus: areToolsConfirmed,
          }),
        );
        void sendMessages(currentMessages, thread.mode);
        recallCounter = 0;
      }
    }
  }, [
    dispatch,
    errored,
    currentMessages,
    preventSend,
    sendMessages,
    abort,
    streaming,
    wasInteracted,
    areToolsConfirmed,
    isWaiting,
    isIntegration,
    thread.mode,
    thread,
  ]);
}<|MERGE_RESOLUTION|>--- conflicted
+++ resolved
@@ -355,10 +355,8 @@
   const sendImmediately = useAppSelector(selectSendImmediately);
   const wasInteracted = useAppSelector(getToolsInteractionStatus); // shows if tool confirmation popup was interacted by user
   const areToolsConfirmed = useAppSelector(getToolsConfirmationStatus);
-<<<<<<< HEAD
-=======
-
->>>>>>> 04d92c12
+
+
   const { sendMessages, abort, messagesWithSystemPrompt } =
     useSendChatRequest();
   // TODO: make a selector for this, or show tool formation
