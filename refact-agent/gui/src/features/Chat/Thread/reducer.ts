--- conflicted
+++ resolved
@@ -251,11 +251,7 @@
 
   builder.addCase(setIsNewChatSuggestionRejected, (state, action) => {
     if (state.thread.id !== action.payload.chatId) return state;
-<<<<<<< HEAD
-    state.thread.paused = false;
-=======
     state.prevent_send = false;
->>>>>>> cf72a083
     state.thread.new_chat_suggested = {
       ...state.thread.new_chat_suggested,
       wasRejectedByUser: action.payload.value,
