use std::collections::hash_map::DefaultHasher;
use std::collections::HashMap;
use std::hash::Hasher;
use std::io::Write;
use std::path::PathBuf;
use std::sync::Arc;
use std::sync::atomic::{AtomicBool, Ordering};
use std::sync::Mutex as StdMutex;
use std::sync::RwLock as StdRwLock;
use hyper::StatusCode;
use structopt::StructOpt;
use tokenizers::Tokenizer;
use tokio::signal;
use tokio::sync::{Mutex as AMutex, Semaphore};
use tokio::sync::RwLock as ARwLock;
use tracing::{error, info};

use crate::ast::ast_module::AstModule;
use crate::caps::CodeAssistantCaps;
use crate::completion_cache::CompletionCache;
use crate::custom_error::ScratchError;
use crate::files_in_workspace::DocumentsState;
use crate::telemetry::telemetry_structs;
use crate::vecdb::vdb_highlev::VecDb;

#[derive(Debug, StructOpt, Clone)]
pub struct CommandLine {
    #[structopt(long, default_value="pong", help="A message to return in /v1/ping, useful to verify you're talking to the same process that you've started.")]
    pub ping_message: String,
    #[structopt(long, help="Send logs to stderr, as opposed to ~/.cache/refact/logs, so it's easier to debug.")]
    pub logs_stderr: bool,
    #[structopt(long, short="u", help="URL to start working. The first step is to fetch capabilities from $URL/refact-caps. You can supply your own caps in a local file, too, for the bring-your-own-key use case.")]
    pub address_url: String,
    #[structopt(long, short="k", default_value="", help="The API key to authenticate your requests, will appear in HTTP requests this binary makes.")]
    pub api_key: String,
    #[structopt(long, short="p", default_value="0", help="Bind 127.0.0.1:<port> to listen for HTTP requests, such as /v1/code-completion, /v1/chat, /v1/caps.")]
    pub http_port: u16,
    #[structopt(long, default_value="", help="End-user client version, such as version of VS Code plugin.")]
    pub enduser_client_version: String,
    #[structopt(long, short="b", help="Send basic telemetry (counters and errors).")]
    pub basic_telemetry: bool,
    #[structopt(long, short="s", help="Send snippet telemetry (code snippets).")]
    pub snippet_telemetry: bool,
    #[structopt(long, default_value="0", help="Bind 127.0.0.1:<port> and act as an LSP server. This is compatible with having an HTTP server at the same time.")]
    pub lsp_port: u16,
    #[structopt(long, default_value="0", help="Act as an LSP server, use stdin stdout for communication. This is compatible with having an HTTP server at the same time. But it's not compatible with LSP port.")]
    pub lsp_stdin_stdout: u16,
    #[structopt(long, help="Trust self-signed SSL certificates")]
    pub insecure: bool,
    #[structopt(long, short="v", help="Makes DEBUG log level visible, instead of the default INFO.")]
    pub verbose: bool,
    #[structopt(long, help="Use AST, for it to start working, give it a jsonl files list or LSP workspace folders.")]
    pub ast: bool,
    #[structopt(long, help="Use AST light mode, could be useful for large projects and little memory. Less information gets stored.")]
    pub ast_light_mode: bool,
    #[structopt(long, default_value="15000", help="Maximum files for AST index, to avoid OOM on large projects.")]
    pub ast_max_files: usize,
    #[structopt(long, help="Use vector database. Give it a jsonl files list or LSP workspace folders, and also caps need to have an embedding model.")]
    pub vecdb: bool,
<<<<<<< HEAD
    #[structopt(long, default_value="15000", help="Maximum files count for VecDB index, to avoid OOM.")]
    pub vecdb_max_files: usize,
    #[structopt(long, short="f", default_value="", help="A path to jsonl file with {\"path\": ...} on each line, files will immediately go to vecdb and ast")]
=======
    #[structopt(long, help="Delete all memories, start with empty memory.")]
    pub reset_memory: bool,
    #[structopt(long, default_value="15000", help="Maximum files count for VecDB index, to avoid OOM.")]
    pub vecdb_max_files: usize,
    #[structopt(long, short="f", default_value="", help="A path to jsonl file with {\"path\": ...} on each line, files will immediately go to VecDB and AST.")]
>>>>>>> 9732c2d3
    pub files_jsonl_path: String,
    #[structopt(long, default_value="", help="Set VecDB storage path manually.")]
    pub vecdb_force_path: String,
    #[structopt(long, short="w", default_value="", help="Workspace folder to find files for VecDB and AST. An LSP or HTTP request can override this later.")]
    pub workspace_folder: String,
<<<<<<< HEAD
=======
    #[structopt(long, help="Generate ~/.cache/refact/bring-your-own-key.yaml to manually specify models, endpoints, and keys.")]
    pub save_byok_file: bool,
    #[structopt(long, help="Enable experimental features, such as new integrations.")]
    pub experimental: bool,
>>>>>>> 9732c2d3
}

impl CommandLine {
    fn create_hash(msg: String) -> String {
        let mut hasher = DefaultHasher::new();
        hasher.write(msg.as_bytes());
        format!("{:x}", hasher.finish())
    }
    pub fn get_prefix(&self) -> String {
        Self::create_hash(format!("{}:{}", self.address_url.clone(), self.api_key.clone()))[..6].to_string()
    }
}

pub struct AtCommandsPreviewCache {
    pub cache: HashMap<String, String>,
}

impl AtCommandsPreviewCache {
    pub fn new() -> Self { Self { cache: HashMap::new() } }
    pub fn get(&self, key: &str) -> Option<String> {
        let val = self.cache.get(key).cloned();
        if val.is_some() {
            info!("AtCommandsPreviewCache: SOME: key={:?}", key);
        } else {
            info!("AtCommandsPreviewCache: NONE: key={:?}", key);
        }
        val
    }
    pub fn insert(&mut self, key: String, value: String) {
        self.cache.insert(key.clone(), value);
        info!("AtCommandsPreviewCache: insert: key={:?}. new_len: {:?}", key, self.cache.len());
    }
    pub fn clear(&mut self) {
        self.cache.clear();
        info!("AtCommandsPreviewCache: clear; new_len: {:?}", self.cache.len());
    }
}

pub struct GlobalContext {
    pub cmdline: CommandLine,
    pub http_client: reqwest::Client,
    pub http_client_slowdown: Arc<Semaphore>,
    pub cache_dir: PathBuf,
    pub caps: Option<Arc<StdRwLock<CodeAssistantCaps>>>,
    pub caps_reading_lock: Arc<AMutex<bool>>,
    pub caps_last_error: String,
    pub caps_last_attempted_ts: u64,
    pub tokenizer_map: HashMap< String, Arc<StdRwLock<Tokenizer>>>,
    pub tokenizer_download_lock: Arc<AMutex<bool>>,
    pub completions_cache: Arc<StdRwLock<CompletionCache>>,
    pub telemetry: Arc<StdRwLock<telemetry_structs::Storage>>,
    pub vec_db: Arc<AMutex<Option<VecDb>>>,
    pub ast_module: Option<Arc<ARwLock<AstModule>>>,
    pub vec_db_error: String,
    pub ask_shutdown_sender: Arc<StdMutex<std::sync::mpsc::Sender<String>>>,
    pub documents_state: DocumentsState,
    pub at_commands_preview_cache: Arc<AMutex<AtCommandsPreviewCache>>,
}

pub type SharedGlobalContext = Arc<ARwLock<GlobalContext>>;  // TODO: remove this type alias, confusing

const CAPS_RELOAD_BACKOFF: u64 = 60;       // seconds
const CAPS_BACKGROUND_RELOAD: u64 = 3600;  // seconds

pub async fn try_load_caps_quickly_if_not_present(
    global_context: Arc<ARwLock<GlobalContext>>,
    max_age_seconds: u64,
) -> Result<Arc<StdRwLock<CodeAssistantCaps>>, ScratchError> {
    let caps_reading_lock: Arc<AMutex<bool>> = global_context.read().await.caps_reading_lock.clone();
    let now = std::time::SystemTime::now().duration_since(std::time::UNIX_EPOCH).unwrap().as_secs();
    let caps_last_attempted_ts;
    {
        // global_context is not locked, but a specialized async mutex is, up until caps are saved
        let _caps_reading_locked = caps_reading_lock.lock().await;
        let cmdline = CommandLine::from_args();

        let caps_url = cmdline.address_url.clone();
        if caps_url.to_lowercase() == "refact" || caps_url.starts_with("http") {
            let max_age = if max_age_seconds > 0 { max_age_seconds } else { CAPS_BACKGROUND_RELOAD };
            {
                let mut cx_locked = global_context.write().await;
                if cx_locked.caps_last_attempted_ts + max_age < now {
                    cx_locked.caps = None;
                    cx_locked.caps_last_attempted_ts = 0;
                    caps_last_attempted_ts = 0;
                } else {
                    if let Some(caps_arc) = cx_locked.caps.clone() {
                        return Ok(caps_arc.clone());
                    }
                    caps_last_attempted_ts = cx_locked.caps_last_attempted_ts;
                }
            }
            if caps_last_attempted_ts + CAPS_RELOAD_BACKOFF > now {
                let global_context_locked = global_context.write().await;
                return Err(ScratchError::new(StatusCode::INTERNAL_SERVER_ERROR, global_context_locked.caps_last_error.clone()));
            }
        }
        let caps_result = crate::caps::load_caps(
            CommandLine::from_args(),
            global_context.clone()
        ).await;
        {
            let mut global_context_locked = global_context.write().await;
            global_context_locked.caps_last_attempted_ts = now;
            match caps_result {
                Ok(caps) => {
                    global_context_locked.caps = Some(caps.clone());
                    global_context_locked.caps_last_error = "".to_string();
                    info!("quick load caps successful");
                    let _ = write!(std::io::stderr(), "CAPS\n");
                    Ok(caps)
                },
                Err(e) => {
                    error!("caps fetch failed: {:?}", e);
                    global_context_locked.caps_last_error = format!("caps fetch failed: {}", e);
                    return Err(ScratchError::new(StatusCode::INTERNAL_SERVER_ERROR, global_context_locked.caps_last_error.clone()));
                }
            }
        }
    }
}

pub async fn look_for_piggyback_fields(
    global_context: Arc<ARwLock<GlobalContext>>,
    anything_from_server: &serde_json::Value)
{
    let mut global_context_locked = global_context.write().await;
    if let Some(dict) = anything_from_server.as_object() {
        let new_caps_version = dict.get("caps_version").and_then(|v| v.as_i64()).unwrap_or(0);
        if new_caps_version > 0 {
            if let Some(caps) = global_context_locked.caps.clone() {
                let caps_locked = caps.read().unwrap();
                if caps_locked.caps_version < new_caps_version {
                    info!("detected biggyback caps version {} is newer than the current version {}", new_caps_version, caps_locked.caps_version);
                    global_context_locked.caps = None;
                    global_context_locked.caps_last_attempted_ts = 0;
                }
            }
        }
    }
}

pub async fn block_until_signal(
    ask_shutdown_receiver: std::sync::mpsc::Receiver<String>,
    shutdown_flag: Arc<AtomicBool>
) {
    let ctrl_c = async {
        signal::ctrl_c()
            .await
            .expect("failed to install Ctrl+C handler");
    };

    #[cfg(unix)]
    let sigterm = async {
        signal::unix::signal(signal::unix::SignalKind::terminate())
            .expect("failed to install signal handler")
            .recv()
            .await;
    };
    #[cfg(not(unix))]
    let sigterm = std::future::pending::<()>();

    #[cfg(unix)]
    let sigusr1 = async {
        signal::unix::signal(signal::unix::SignalKind::user_defined1())
            .expect("failed to install signal handler")
            .recv()
            .await;
    };
    #[cfg(not(unix))]
    let sigusr1 = std::future::pending::<()>();

    let shutdown_flag_clone = shutdown_flag.clone();
    tokio::select! {
        _ = ctrl_c => {
            info!("SIGINT signal received");
            shutdown_flag_clone.store(true, Ordering::SeqCst);
        },
        _ = sigterm => {
            info!("SIGTERM signal received");
            shutdown_flag_clone.store(true, Ordering::SeqCst);
        },
        _ = sigusr1 => {
            info!("SIGUSR1 signal received");
        },
        _ = tokio::task::spawn_blocking(move || {
            let _ = ask_shutdown_receiver.recv();
            shutdown_flag.store(true, Ordering::SeqCst);
        }) => {
            info!("graceful shutdown to store telemetry");
        }
    }
}

pub async fn create_global_context(
    cache_dir: PathBuf,
) -> (Arc<ARwLock<GlobalContext>>, std::sync::mpsc::Receiver<String>, Arc<AtomicBool>, CommandLine) {
    let cmdline = CommandLine::from_args();
    let (ask_shutdown_sender, ask_shutdown_receiver) = std::sync::mpsc::channel::<String>();
    let shutdown_flag = Arc::new(AtomicBool::new(false));
    let mut http_client_builder = reqwest::Client::builder();
    if cmdline.insecure {
        http_client_builder = http_client_builder.danger_accept_invalid_certs(true)
    }
    let http_client = http_client_builder.build().unwrap();

    let mut workspace_dirs: Vec<PathBuf> = vec![];
    if !cmdline.workspace_folder.is_empty() {
        let path = crate::files_correction::canonical_path(&cmdline.workspace_folder);
        workspace_dirs = vec![path];
    }
    let cx = GlobalContext {
        cmdline: cmdline.clone(),
        http_client,
        http_client_slowdown: Arc::new(Semaphore::new(2)),
        cache_dir,
        caps: None,
        caps_reading_lock: Arc::new(AMutex::<bool>::new(false)),
        caps_last_error: String::new(),
        caps_last_attempted_ts: 0,
        tokenizer_map: HashMap::new(),
        tokenizer_download_lock: Arc::new(AMutex::<bool>::new(false)),
        completions_cache: Arc::new(StdRwLock::new(CompletionCache::new())),
        telemetry: Arc::new(StdRwLock::new(telemetry_structs::Storage::new())),
        vec_db: Arc::new(AMutex::new(None)),
        ast_module: None,
        vec_db_error: String::new(),
        ask_shutdown_sender: Arc::new(StdMutex::new(ask_shutdown_sender)),
        documents_state: DocumentsState::new(workspace_dirs).await,
        at_commands_preview_cache: Arc::new(AMutex::new(AtCommandsPreviewCache::new())),
    };
    let gcx = Arc::new(ARwLock::new(cx));
    if cmdline.ast {
        let ast_module = Arc::new(ARwLock::new(
            AstModule::ast_indexer_init(
                cmdline.ast_max_files,
                shutdown_flag.clone(),
                cmdline.ast_light_mode
            ).await.expect("Failed to initialize ast module")
        ));
        gcx.write().await.ast_module = Some(ast_module);
    }
    {
        let gcx_weak = Arc::downgrade(&gcx);
        gcx.write().await.documents_state.init_watcher(gcx_weak, tokio::runtime::Handle::current());
    }
    (gcx, ask_shutdown_receiver, shutdown_flag, cmdline)
}<|MERGE_RESOLUTION|>--- conflicted
+++ resolved
@@ -57,29 +57,20 @@
     pub ast_max_files: usize,
     #[structopt(long, help="Use vector database. Give it a jsonl files list or LSP workspace folders, and also caps need to have an embedding model.")]
     pub vecdb: bool,
-<<<<<<< HEAD
-    #[structopt(long, default_value="15000", help="Maximum files count for VecDB index, to avoid OOM.")]
-    pub vecdb_max_files: usize,
-    #[structopt(long, short="f", default_value="", help="A path to jsonl file with {\"path\": ...} on each line, files will immediately go to vecdb and ast")]
-=======
     #[structopt(long, help="Delete all memories, start with empty memory.")]
     pub reset_memory: bool,
     #[structopt(long, default_value="15000", help="Maximum files count for VecDB index, to avoid OOM.")]
     pub vecdb_max_files: usize,
     #[structopt(long, short="f", default_value="", help="A path to jsonl file with {\"path\": ...} on each line, files will immediately go to VecDB and AST.")]
->>>>>>> 9732c2d3
     pub files_jsonl_path: String,
     #[structopt(long, default_value="", help="Set VecDB storage path manually.")]
     pub vecdb_force_path: String,
     #[structopt(long, short="w", default_value="", help="Workspace folder to find files for VecDB and AST. An LSP or HTTP request can override this later.")]
     pub workspace_folder: String,
-<<<<<<< HEAD
-=======
     #[structopt(long, help="Generate ~/.cache/refact/bring-your-own-key.yaml to manually specify models, endpoints, and keys.")]
     pub save_byok_file: bool,
     #[structopt(long, help="Enable experimental features, such as new integrations.")]
     pub experimental: bool,
->>>>>>> 9732c2d3
 }
 
 impl CommandLine {
