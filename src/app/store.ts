--- conflicted
+++ resolved
@@ -21,11 +21,8 @@
   toolsApi,
   commandsApi,
   diffApi,
-<<<<<<< HEAD
   pathApi,
-=======
   pingApi,
->>>>>>> 8f85b4bc
 } from "../services/refact";
 import { smallCloudApi } from "../services/smallcloud";
 import { reducer as fimReducer } from "../features/FIM/reducer";
@@ -63,11 +60,8 @@
     [commandsApi.reducerPath]: commandsApi.reducer,
     [diffApi.reducerPath]: diffApi.reducer,
     [smallCloudApi.reducerPath]: smallCloudApi.reducer,
-<<<<<<< HEAD
     [pathApi.reducerPath]: pathApi.reducer,
-=======
     [pingApi.reducerPath]: pingApi.reducer,
->>>>>>> 8f85b4bc
   },
   historySlice,
   errorSlice,
