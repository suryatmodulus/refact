import { useEffect, useReducer, useCallback, useMemo } from "react";
import {
  type ChatContextFile,
  type ChatMessages,
  type ChatResponse,
  isChatContextFileMessage,
  isChatContextFileDelta,
  isAssistantMessage,
  isAssistantDelta,
  isToolCallDelta,
  isToolResponse,
  isChatResponseChoice,
  ToolCommand,
  CodeChatModel,
  ContextMemory,
  DiffChunk,
  isDiffResponse,
  ChatMessage,
  isDiffMessage,
} from "../../services/refact";
import { v4 as uuidv4 } from "uuid";
import {
  EVENT_NAMES_TO_CHAT,
  EVENT_NAMES_FROM_CHAT,
  type BaseAction,
  type ChatThread,
  isResponseToChat,
  isBackupMessages,
  isRestoreChat,
  isChatDoneStreaming,
  isChatErrorStreaming,
  isChatClearError,
  isChatReceiveCaps,
  isRequestCapsFromChat,
  isCreateNewChat,
  isChatReceiveCapsError,
  isSetChatModel,
  isSetDisableChat,
  isActiveFileInfo,
  type NewFileFromChat,
  type PasteDiffFromChat,
  type ReadyMessage,
  type RequestAtCommandCompletion,
  isReceiveAtCommandCompletion,
  type SetSelectedAtCommand,
  isReceiveAtCommandPreview,
  isChatUserMessageResponse,
  isChatSetLastModelUsed,
  isSetSelectedSnippet,
  isRemovePreviewFileByName,
  type RemovePreviewFileByName,
  isSetPreviousMessagesLength,
  setPreviousMessagesLength,
  type Snippet,
  isReceiveTokenCount,
  type FileInfo,
  type ChatSetSelectedSnippet,
  type CreateNewChatThread,
  type SaveChatFromChat,
  isReceivePrompts,
  isRequestPrompts,
  isReceivePromptsError,
  type RequestPrompts,
  isSetSelectedSystemPrompt,
  type SetSelectedSystemPrompt,
  type SystemPrompts,
  RequestPreviewFiles,
  type CommandCompletionResponse,
  type ToolResult,
  isSetTakeNotes,
  SetTakeNotes,
  RequestTools,
  isRecieveTools,
  SetUseTools,
  QuestionFromChat,
  isSetUseTools,
  SetEnableSend,
  isSetEnableSend,
  TakeNotesFromChat,
  RequestDiffAppliedChunks,
  isRequestDiffAppliedChunks,
  isBaseAction,
  isRecieveDiffAppliedChunks,
  isRecieveDiffAppliedChunksError,
} from "../../events";
import { usePostMessage } from "../usePostMessage";
import { useDebounceCallback } from "usehooks-ts";
import { TAKE_NOTE_MESSAGE, mergeToolCalls } from "./utils";
import { parseOrElse } from "../../utils";
import { DiffAppliedStateResponse } from "../../services/refact/diffs";

export function formatChatResponse(
  messages: ChatMessages,
  response: ChatResponse,
): ChatMessages {
  if (isChatUserMessageResponse(response)) {
    if (response.role === "context_file") {
      const content = parseOrElse<ChatContextFile[]>(response.content, []);
      return [...messages, [response.role, content]];
    } else if (response.role === "context_memory") {
      const content = parseOrElse<ContextMemory[]>(response.content, []);
      return [...messages, [response.role, content]];
    }

    return [...messages, [response.role, response.content]];
  }

  if (isToolResponse(response)) {
    const { tool_call_id, content, finish_reason } = response;
    const toolResult: ToolResult = { tool_call_id, content, finish_reason };
    return [...messages, [response.role, toolResult]];
  }

  if (isDiffResponse(response)) {
    const content = parseOrElse<DiffChunk[]>(response.content, []);
    return [...messages, [response.role, content]];
  }

  if (!isChatResponseChoice(response)) {
    // console.log("Not a good response");
    // console.log(response);
    return messages;
  }

  return response.choices.reduce<ChatMessages>((acc, cur) => {
    if (isChatContextFileDelta(cur.delta)) {
      return acc.concat([[cur.delta.role, cur.delta.content]]);
    }

    if (
      acc.length === 0 &&
      "content" in cur.delta &&
      typeof cur.delta.content === "string" &&
      cur.delta.role
    ) {
      if (cur.delta.role === "assistant") {
        return acc.concat([
          [cur.delta.role, cur.delta.content, cur.delta.tool_calls],
        ]);
      }
      // TODO: narrow this
      const message = [cur.delta.role, cur.delta.content] as ChatMessage;
      return acc.concat([message]);
    }

    const lastMessage = acc[acc.length - 1];

    if (isToolCallDelta(cur.delta)) {
      if (!isAssistantMessage(lastMessage)) {
        return acc.concat([
          ["assistant", cur.delta.content ?? "", cur.delta.tool_calls],
        ]);
      }

      const last = acc.slice(0, -1);
      const collectedCalls = lastMessage[2] ?? [];
      const calls = mergeToolCalls(collectedCalls, cur.delta.tool_calls);
      const content = cur.delta.content;
      const message = content ? lastMessage[1] + content : lastMessage[1];

      return last.concat([["assistant", message, calls]]);
    }

    if (
      isAssistantMessage(lastMessage) &&
      isAssistantDelta(cur.delta) &&
      typeof cur.delta.content === "string"
    ) {
      const last = acc.slice(0, -1);
      const currentMessage = lastMessage[1] ?? "";
      const toolCalls = lastMessage[2];
      return last.concat([
        ["assistant", currentMessage + cur.delta.content, toolCalls],
      ]);
    } else if (
      isAssistantDelta(cur.delta) &&
      typeof cur.delta.content === "string"
    ) {
      return acc.concat([["assistant", cur.delta.content]]);
    } else if (cur.delta.role === "assistant") {
      // empty message from JB
      return acc;
    }

    if (cur.delta.role === null || cur.finish_reason !== null) {
      return acc;
    }

    // console.log("Fall though");
    // console.log({ cur, lastMessage });

    return acc;
  }, messages);
}

export function reducer(postMessage: typeof window.postMessage) {
<<<<<<< HEAD
  return function (state: ChatState, action: BaseAction): ChatState {
    const isThisChat =
      action.payload?.id && action.payload.id === state.chat.id ? true : false;

    function saveAndStopStreaming() {
      const stopStreaming: StopStreamingFromChat = {
        type: EVENT_NAMES_FROM_CHAT.STOP_STREAMING,
        payload: { id: state.chat.id },
      };
      postMessage(stopStreaming);

      const save: SaveChatFromChat = {
        type: EVENT_NAMES_FROM_CHAT.SAVE_CHAT,
        payload: state.chat,
      };
      postMessage(save);
    }
=======
  return function (state: ChatState, action: ActionToChat): ChatState {
    const isThisChat = Boolean(
      action.payload?.id && action.payload.id === state.chat.id,
    );
>>>>>>> 6c160559

    function maybeTakeNotes() {
      if (!state.take_notes || state.chat.messages.length === 0) return;
      const messagesWithNote: ChatMessages = [
        ...state.chat.messages,
        ["user", TAKE_NOTE_MESSAGE],
      ];

      const notes: TakeNotesFromChat = {
        type: EVENT_NAMES_FROM_CHAT.TAKE_NOTES,
        payload: { ...state.chat, messages: messagesWithNote },
      };

      postMessage(notes);
    }

    // console.log(action.type, { isThisChat, action });
    // console.log(action.payload);

    if (isThisChat && isSetDisableChat(action)) {
      return {
        ...state,
        streaming: action.payload.disable,
        waiting_for_response: action.payload.disable,
      };
    }

    if (isThisChat && isResponseToChat(action)) {
      const hasUserMessage = isChatUserMessageResponse(action.payload);

      const current = hasUserMessage
        ? state.chat.messages.slice(0, state.previous_message_length)
        : state.chat.messages;
      const messages = formatChatResponse(current, action.payload);

      return {
        ...state,
        files_in_preview: [],
        waiting_for_response: false,
        streaming: true,
        previous_message_length: messages.length,
        chat: {
          ...state.chat,
          messages,
        },
      };
    }

    if (!isThisChat && isResponseToChat(action)) {
      if (!(action.payload.id in state.chat_cache)) {
        return state;
      }
      if (isChatUserMessageResponse(action.payload)) {
        return state;
      }

      const chat_cache = { ...state.chat_cache };
      const chat = chat_cache[action.payload.id];
      const messages = formatChatResponse(chat.messages, action.payload);
      chat_cache[action.payload.id] = {
        ...chat,
        messages,
      };
      return {
        ...state,
        chat_cache,
      };
    }

    if (isThisChat && isBackupMessages(action)) {
      return {
        ...state,
        error: null,
        chat: {
          ...state.chat,
          messages: action.payload.messages,
        },
      };
    }

    if (isThisChat && isRestoreChat(action)) {
      if (!state.streaming) {
        maybeTakeNotes();
      }

      const new_chat_id = action.payload.chat.id;
      const chat_cache = { ...state.chat_cache };

      let messages: ChatMessages | undefined = undefined;

      if (new_chat_id in chat_cache) {
        messages = chat_cache[new_chat_id].messages;
      }

      if (messages === undefined) {
        messages = action.payload.chat.messages.map((message) => {
          if (message[0] === "context_file" && typeof message[1] === "string") {
            let file: ChatContextFile[] = [];
            try {
              file = JSON.parse(message[1]) as ChatContextFile[];
            } catch {
              file = [];
            }
            return [message[0], file];
          }

          return message;
        });
      }

      if (state.streaming) {
        chat_cache[state.chat.id] = state.chat;
      }

      const lastAssistantMessage = messages.reduce((count, message, index) => {
        if (message[0] === "assistant") return index + 1;
        return count;
      }, 0);

      return {
        ...state,
        waiting_for_response: false,
        prevent_send: true,
        streaming: false,
        error: null,
        previous_message_length: lastAssistantMessage,
        chat: {
          ...state.chat,
          ...action.payload.chat,
          messages,
        },
        chat_cache,
        selected_snippet: action.payload.snippet ?? state.selected_snippet,
        take_notes: false,
      };
    }

    if (isThisChat && isCreateNewChat(action)) {
      const nextState = createInitialState();
      const chat_cache = { ...state.chat_cache };

      if (state.streaming) {
        chat_cache[state.chat.id] = state.chat;
      } else {
        maybeTakeNotes();
      }

      return {
        ...nextState,
        chat: {
          ...nextState.chat,
          model: state.chat.model,
        },
        chat_cache,
        selected_snippet: action.payload?.snippet ?? state.selected_snippet,
      };
    }

    if (isRequestCapsFromChat(action)) {
      return {
        ...state,
        caps: {
          ...state.caps,
          fetching: true,
        },
      };
    }

    if (isThisChat && isChatReceiveCaps(action)) {
      // TODO: check caps that the model supports tools
      const default_cap = action.payload.caps.code_chat_default_model;
      const available_caps = action.payload.caps.code_chat_models;
      const cap_names = Object.keys(available_caps);
      const error = cap_names.length === 0 ? "No available caps" : null;
      // const cap = state.chat.model || default_cap
      // const tools = available_caps[cap].supports_tools

      return {
        ...state,
        error,
        caps: {
          fetching: false,
          default_cap: default_cap || cap_names[0] || "",
          available_caps,
          error: null,
        },
      };
    }

    if (isThisChat && isChatReceiveCapsError(action)) {
      const error =
        state.error === null && state.caps.error === null
          ? action.payload.message
          : state.error;
      return {
        ...state,
        error: error,
        caps: {
          ...state.caps,
          fetching: false,
          error: action.payload.message,
        },
      };
    }

    if (isThisChat && isChatDoneStreaming(action)) {
      postMessage({
        type: EVENT_NAMES_FROM_CHAT.SAVE_CHAT,
        payload: state.chat,
      });

      return {
        ...state,
        prevent_send: false,
        waiting_for_response: false,
        streaming: false,
      };
    }

    if (!isThisChat && isChatDoneStreaming(action)) {
      if (!(action.payload.id in state.chat_cache)) {
        return state;
      }

      const chat = state.chat_cache[action.payload.id];
      const chat_cache = { ...state.chat_cache };
      // eslint-disable-next-line @typescript-eslint/no-dynamic-delete
      delete chat_cache[action.payload.id];
      postMessage({
        type: EVENT_NAMES_FROM_CHAT.SAVE_CHAT,
        payload: chat,
      });

      return {
        ...state,
        chat_cache,
      };
    }

    if (isThisChat && isChatErrorStreaming(action)) {
      return {
        ...state,
        streaming: false,
        prevent_send: true,
        waiting_for_response: false,
        error:
          typeof action.payload.message === "string"
            ? action.payload.message
            : "Error streaming",
      };
    }

    if (isThisChat && isChatClearError(action)) {
      return {
        ...state,
        error: null,
      };
    }

    if (isThisChat && isSetChatModel(action)) {
      return {
        ...state,
        chat: {
          ...state.chat,
          model: action.payload.model,
        },
      };
    }

    if (isThisChat && isActiveFileInfo(action)) {
      return {
        ...state,
        active_file: {
          ...state.active_file,
          ...action.payload.file,
        },
      };
    }

    if (isThisChat && isReceiveAtCommandCompletion(action)) {
      return {
        ...state,
        commands: {
          completions: action.payload.completions,
          replace: action.payload.replace,
          is_cmd_executable: action.payload.is_cmd_executable,
        },
      };
    }

    if (isThisChat && isReceiveAtCommandPreview(action)) {
      const filesInPreview = action.payload.preview.reduce<ChatContextFile[]>(
        (acc, curr) => {
          const files = curr[1];
          return [...acc, ...files];
        },
        [],
      );

      return {
        ...state,
        files_in_preview: filesInPreview,
      };
    }

    // TODO: this may need to be set by the editor
    if (isThisChat && isChatSetLastModelUsed(action)) {
      return {
        ...state,
        chat: {
          ...state.chat,
          model: action.payload.model,
        },
      };
    }

    if (isThisChat && isSetSelectedSnippet(action)) {
      return {
        ...state,
        selected_snippet: action.payload.snippet,
      };
    }

    if (isThisChat && isRemovePreviewFileByName(action)) {
      const previewFiles = state.files_in_preview.filter(
        (file) => file.file_name !== action.payload.name,
      );
      return {
        ...state,
        files_in_preview: previewFiles,
      };
    }

    if (isThisChat && isSetPreviousMessagesLength(action)) {
      return {
        ...state,
        previous_message_length: action.payload.message_length,
      };
    }

    if (isThisChat && isReceiveTokenCount(action)) {
      return {
        ...state,
        tokens: action.payload.tokens,
      };
    }

    if (isThisChat && isRequestPrompts(action)) {
      return {
        ...state,
        system_prompts: {
          ...state.system_prompts,
          fetching: true,
        },
      };
    }

    if (isThisChat && isReceivePrompts(action)) {
      const maybeDefault: string | null =
        "default" in action.payload.prompts
          ? action.payload.prompts.default.text
          : null;
      return {
        ...state,
        selected_system_prompt: state.selected_system_prompt ?? maybeDefault,
        system_prompts: {
          error: null,
          fetching: false,
          prompts: action.payload.prompts,
        },
      };
    }

    if (isThisChat && isReceivePromptsError(action)) {
      return {
        ...state,
        error: state.system_prompts.error ? null : action.payload.error,
        system_prompts: {
          ...state.system_prompts,
          error: action.payload.error,
          fetching: false,
        },
      };
    }

    if (isThisChat && isSetSelectedSystemPrompt(action)) {
      return {
        ...state,
        selected_system_prompt: action.payload.prompt,
      };
    }

    if (isThisChat && isSetTakeNotes(action)) {
      return {
        ...state,
        take_notes: action.payload.take_notes,
      };
    }

    if (isThisChat && isRecieveTools(action)) {
      const { tools } = action.payload;
      if (tools.length === 0) {
        return {
          ...state,
          tools: [],
          use_tools: false,
        };
      }

      return {
        ...state,
        tools,
      };
    }

    if (isThisChat && isSetUseTools(action)) {
      return {
        ...state,
        use_tools: action.payload.use_tools,
      };
    }

    if (isThisChat && isSetEnableSend(action)) {
      return {
        ...state,
        prevent_send: !action.payload.enable_send,
      };
    }

    // if (isThisChat && isRequestDiffAppliedChunks(action)) {
    //   console.log(action);
    // }

    if (isThisChat && isRequestDiffAppliedChunks(action)) {
      const maybeDif =
        action.payload.message_id in state.chat.applied_diffs
          ? {
              ...state.chat.applied_diffs[action.payload.message_id],
              fetching: true,
              error: null,
            }
          : { fetching: true, error: null };
      return {
        ...state,
        chat: {
          ...state.chat,
          applied_diffs: {
            ...state.chat.applied_diffs,
            [action.payload.message_id]: maybeDif,
          },
        },
      };
    }

    if (isThisChat && isRecieveDiffAppliedChunks(action)) {
      const diff = {
        ...state.chat.applied_diffs[action.payload.message_id],
        fetching: false,
        error: null,
        applied_chunk: action.payload.applied_chunks,
      };

      const applied_diffs = {
        ...state.chat.applied_diffs,
        [action.payload.message_id]: diff,
      };

      return {
        ...state,
        chat: {
          ...state.chat,
          applied_diffs,
        },
      };
    }

    if (isThisChat && isRecieveDiffAppliedChunksError(action)) {
      const diff = {
        ...state.chat.applied_diffs[action.payload.message_id],
        fetching: false,
        error: action.payload.reason,
      };

      const applied_diffs = {
        ...state.chat.applied_diffs,
        [action.payload.message_id]: diff,
      };

      return {
        ...state,
        chat: {
          ...state.chat,
          applied_diffs,
        },
      };
    }

    return state;
  };
}

export type ChatCapsState = {
  fetching: boolean;
  default_cap: string;
  // available_caps: string[];
  available_caps: Record<string, CodeChatModel>;
  error: null | string;
};

export type ChatState = {
<<<<<<< HEAD
  chat: ChatThread & {
    applied_diffs: Record<
      string,
      Partial<DiffAppliedStateResponse> & {
        fetching: boolean;
        error: null | string;
      }
    >;
  };
=======
  chat: ChatThread;
  chat_cache: Record<string, ChatThread>;
>>>>>>> 6c160559
  prevent_send: boolean;
  waiting_for_response: boolean;
  streaming: boolean;
  previous_message_length: number;
  error: string | null;
  caps: ChatCapsState;
  commands: CommandCompletionResponse;
  files_in_preview: ChatContextFile[];
  active_file: FileInfo;
  selected_snippet: Snippet;
  tokens: number | null;
  system_prompts: {
    error: null | string;
    prompts: SystemPrompts;
    fetching: boolean;
  };
  selected_system_prompt: null | string;
  take_notes: boolean;
  // Check caps if model has tools
  tools: ToolCommand[] | null;
  use_tools: boolean;
};

export function createInitialState(): ChatState {
  return {
    streaming: false,
    prevent_send: false,
    waiting_for_response: false,
    error: null,
    previous_message_length: 0,
    selected_snippet: {
      language: "",
      code: "",
      path: "",
      basename: "",
    },
    files_in_preview: [],
    chat: {
      id: uuidv4(),
      messages: [],
      title: "",
      model: "",
      applied_diffs: {},
    },
    chat_cache: {},
    caps: {
      fetching: false,
      default_cap: "",
      available_caps: {},
      error: null,
    },
    commands: {
      completions: [],
      replace: [-1, -1],
      is_cmd_executable: false,
    },
    active_file: {
      name: "",
      line1: null,
      line2: null,
      attach: false,
      can_paste: false,
      path: "",
      cursor: null,
    },
    tokens: null,
    system_prompts: {
      error: null,
      prompts: {},
      fetching: false,
    },
    selected_system_prompt: "default",
    take_notes: true,
    tools: null,
    use_tools: true,
  };
}

const initialState = createInitialState();
// Maybe use context to avoid prop drilling?
export const useEventBusForChat = () => {
  const postMessage = usePostMessage();
  const [state, dispatch] = useReducer(reducer(postMessage), initialState);

  useEffect(() => {
    const listener = (event: MessageEvent) => {
      if (isBaseAction(event.data)) {
        dispatch(event.data);
      }
    };

    window.addEventListener("message", listener);

    return () => {
      window.removeEventListener("message", listener);
    };
  }, [dispatch]);

  const clearError = useCallback(() => {
    dispatch({
      type: EVENT_NAMES_TO_CHAT.CLEAR_ERROR,
      payload: { id: state.chat.id },
    });
  }, [state.chat.id]);

  const setTakeNotes = useCallback(
    (take_notes: boolean) => {
      const action: SetTakeNotes = {
        type: EVENT_NAMES_TO_CHAT.SET_TAKE_NOTES,
        payload: { id: state.chat.id, take_notes },
      };

      dispatch(action);
    },
    [state.chat.id],
  );

  const sendMessages = useCallback(
    (messages: ChatMessages, attach_file = state.active_file.attach) => {
      clearError();
      // setTakeNotes(true);
      dispatch({
        type: EVENT_NAMES_TO_CHAT.SET_DISABLE_CHAT,
        payload: { id: state.chat.id, disable: true },
      });

      const messagesWithSystemPrompt: ChatMessages =
        state.selected_system_prompt &&
        state.selected_system_prompt !== "default" &&
        state.selected_system_prompt in state.system_prompts.prompts
          ? [
              [
                "system",
                state.system_prompts.prompts[state.selected_system_prompt].text,
              ],
              ...messages,
            ]
          : messages;

      const thread: ChatThread = {
        id: state.chat.id,
        messages: messagesWithSystemPrompt,
        title: state.chat.title,
        model: state.chat.model,
        attach_file,
      };

      dispatch({
        type: EVENT_NAMES_TO_CHAT.BACKUP_MESSAGES,
        payload: thread,
      });

      const tools =
        state.use_tools && state.tools && state.tools.length > 0
          ? state.tools
          : null;

      const action: QuestionFromChat = {
        type: EVENT_NAMES_FROM_CHAT.ASK_QUESTION,
        payload: { ...thread, tools },
      };

      postMessage(action);

      const snippetMessage: ChatSetSelectedSnippet = {
        type: EVENT_NAMES_TO_CHAT.SET_SELECTED_SNIPPET,
        payload: {
          id: state.chat.id,
          snippet: { language: "", code: "", path: "", basename: "" },
        },
      };
      dispatch(snippetMessage);
    },
    [
      state.active_file.attach,
      state.chat.id,
      state.chat.title,
      state.chat.model,
      state.selected_system_prompt,
      state.system_prompts.prompts,
      state.use_tools,
      state.tools,
      clearError,
      postMessage,
    ],
  );

  const askQuestion = useCallback(
    (question: string) => {
      const messages = state.chat.messages.concat([["user", question]]);

      sendMessages(messages);
    },
    [sendMessages, state.chat.messages],
  );

  const requestCaps = useCallback(() => {
    postMessage({
      type: EVENT_NAMES_FROM_CHAT.REQUEST_CAPS,
      payload: {
        id: state.chat.id,
      },
    });
  }, [postMessage, state.chat.id]);

  const maybeRequestCaps = useCallback(() => {
    const caps = Object.keys(state.caps.available_caps);
    if (state.caps.fetching || state.error) return;
    if (caps.length === 0) {
      requestCaps();
    }
  }, [
    state.caps.available_caps,
    state.caps.fetching,
    state.error,
    requestCaps,
  ]);

  const requestPrompts = useCallback(() => {
    const message: RequestPrompts = {
      type: EVENT_NAMES_FROM_CHAT.REQUEST_PROMPTS,
      payload: { id: state.chat.id },
    };
    postMessage(message);
  }, [postMessage, state.chat.id]);

  const maybeRequestPrompts = useCallback(() => {
    const hasPrompts = Object.keys(state.system_prompts.prompts).length > 0;
    const hasChat = state.chat.messages.length > 0;
    const isFetching = state.system_prompts.fetching;
    if (!hasPrompts && !hasChat && !isFetching) {
      requestPrompts();
    }
  }, [
    requestPrompts,
    state.chat.messages.length,
    state.system_prompts.fetching,
    state.system_prompts.prompts,
  ]);

  useEffect(() => {
    if (!state.error) {
      maybeRequestCaps();
      maybeRequestPrompts();
    }
  }, [state.error, maybeRequestCaps, maybeRequestPrompts]);

  const setChatModel = useCallback(
    (model: string) => {
      const action = {
        type: EVENT_NAMES_TO_CHAT.SET_CHAT_MODEL,
        payload: {
          id: state.chat.id,
          model: model === state.caps.default_cap ? "" : model,
        },
      };
      dispatch(action);
    },
    [state.chat.id, state.caps.default_cap],
  );

  const stopStreaming = useCallback(() => {
    postMessage({
      type: EVENT_NAMES_FROM_CHAT.STOP_STREAMING,
      payload: { id: state.chat.id },
    });
    postMessage({
      type: EVENT_NAMES_TO_CHAT.DONE_STREAMING,
      payload: { id: state.chat.id },
    });
  }, [postMessage, state.chat.id]);

  const hasContextFile = useMemo(() => {
    return state.chat.messages.some((message) =>
      isChatContextFileMessage(message),
    );
  }, [state.chat.messages]);

  const backFromChat = useCallback(() => {
    clearError();
    postMessage({
      type: EVENT_NAMES_FROM_CHAT.BACK_FROM_CHAT,
      payload: { id: state.chat.id },
    });
  }, [clearError, postMessage, state.chat.id]);

  const openChatInNewTab = useCallback(() => {
    setTakeNotes(true);

    postMessage({
      type: EVENT_NAMES_FROM_CHAT.OPEN_IN_CHAT_IN_TAB,
      payload: { id: state.chat.id },
    });
  }, [postMessage, state.chat.id, setTakeNotes]);

  const sendToSideBar = useCallback(() => {
    postMessage({
      type: EVENT_NAMES_FROM_CHAT.SEND_TO_SIDE_BAR,
      payload: { id: state.chat.id },
    });
  }, [postMessage, state.chat.id]);

  const sendReadyMessage = useCallback(() => {
    const action: ReadyMessage = {
      type: EVENT_NAMES_FROM_CHAT.READY,
      payload: { id: state.chat.id },
    };
    postMessage(action);
  }, [postMessage, state.chat.id]);

  const handleNewFileClick = useCallback(
    (value: string) => {
      const action: NewFileFromChat = {
        type: EVENT_NAMES_FROM_CHAT.NEW_FILE,
        payload: {
          id: state.chat.id,
          content: value,
        },
      };

      postMessage(action);
    },
    [postMessage, state.chat.id],
  );

  const handlePasteDiffClick = useCallback(
    (value: string) => {
      const action: PasteDiffFromChat = {
        type: EVENT_NAMES_FROM_CHAT.PASTE_DIFF,
        payload: { id: state.chat.id, content: value },
      };
      postMessage(action);
    },
    [postMessage, state.chat.id],
  );

  // eslint-disable-next-line react-hooks/exhaustive-deps
  const requestCommandsCompletion = useCallback(
    useDebounceCallback(
      (
        query: string,
        cursor: number,
        // eslint-disable-next-line @typescript-eslint/no-inferrable-types
        number: number = 5,
      ) => {
        const action: RequestAtCommandCompletion = {
          type: EVENT_NAMES_FROM_CHAT.REQUEST_AT_COMMAND_COMPLETION,
          payload: { id: state.chat.id, query, cursor, number },
        };
        postMessage(action);
      },
      500,
      { leading: true, maxWait: 250 },
    ),
    [state.chat.id, postMessage],
  );

  // eslint-disable-next-line react-hooks/exhaustive-deps
  const requestPreviewFiles = useCallback(
    useDebounceCallback(
      function (input: string) {
        const message: RequestPreviewFiles = {
          type: EVENT_NAMES_FROM_CHAT.REQUEST_PREVIEW_FILES,
          payload: { id: state.chat.id, query: input },
        };
        postMessage(message);
      },
      500,
      { leading: true },
    ),
    [postMessage, state.chat.id],
  );

  const setSelectedCommand = useCallback(
    (command: string) => {
      const action: SetSelectedAtCommand = {
        type: EVENT_NAMES_TO_CHAT.SET_SELECTED_AT_COMMAND,
        payload: { id: state.chat.id, command },
      };
      dispatch(action);
    },
    [state.chat.id],
  );

  const removePreviewFileByName = useCallback(
    (name: string) => {
      const action: RemovePreviewFileByName = {
        type: EVENT_NAMES_TO_CHAT.REMOVE_PREVIEW_FILE_BY_NAME,
        payload: { id: state.chat.id, name },
      };

      dispatch(action);
    },
    [state.chat.id],
  );

  const retryQuestion = useCallback(
    (messages: ChatMessages) => {
      // set last_messages_length to messages.lent - 1
      const setMessageLengthAction: setPreviousMessagesLength = {
        type: EVENT_NAMES_TO_CHAT.SET_PREVIOUS_MESSAGES_LENGTH,
        payload: {
          id: state.chat.id,
          message_length: messages.length > 0 ? messages.length - 1 : 0,
        },
      };

      dispatch(setMessageLengthAction);
      sendMessages(messages, false);
    },
    [sendMessages, state.chat.id],
  );

  const startNewChat = useCallback(() => {
    const saveMessage: SaveChatFromChat = {
      type: EVENT_NAMES_FROM_CHAT.SAVE_CHAT,
      payload: state.chat,
    };

    if (state.chat.messages.length > 0) {
      postMessage(saveMessage);
    }

    const message: CreateNewChatThread = {
      type: EVENT_NAMES_TO_CHAT.NEW_CHAT,
      payload: { id: state.chat.id },
    };
    dispatch(message);
  }, [postMessage, state.chat]);

  const setSelectedSystemPrompt = useCallback(
    (prompt: string) => {
      const action: SetSelectedSystemPrompt = {
        type: EVENT_NAMES_TO_CHAT.SET_SELECTED_SYSTEM_PROMPT,
        payload: { id: state.chat.id, prompt },
      };
      dispatch(action);
    },
    [dispatch, state.chat.id],
  );

  useEffect(() => {
    sendReadyMessage();
  }, [sendReadyMessage]);

  useEffect(() => {
    if (
      !state.streaming &&
      state.chat.messages.length > 0 &&
      !state.error &&
      !state.prevent_send
    ) {
      const lastMessage = state.chat.messages[state.chat.messages.length - 1];
      if (
        isAssistantMessage(lastMessage) &&
        lastMessage[2] &&
        lastMessage[2].length > 0
      ) {
        sendMessages(state.chat.messages);
      }
    }
  }, [
    sendMessages,
    state.chat.messages,
    state.streaming,
    state.error,
    state.prevent_send,
  ]);

  const requestTools = useCallback(() => {
    const action: RequestTools = {
      type: EVENT_NAMES_FROM_CHAT.REQUEST_TOOLS,
      payload: { id: state.chat.id },
    };
    postMessage(action);
  }, [postMessage, state.chat.id]);

  useEffect(() => {
    requestTools();
  }, [requestTools]);

  const setUseTools = useCallback(
    (value: boolean) => {
      const action: SetUseTools = {
        type: EVENT_NAMES_TO_CHAT.SET_USE_TOOLS,
        payload: { id: state.chat.id, use_tools: value },
      };
      dispatch(action);
    },
    [state.chat.id],
  );

  const enableSend = useCallback(
    (value: boolean) => {
      const action: SetEnableSend = {
        type: EVENT_NAMES_TO_CHAT.SET_ENABLE_SEND,
        payload: { id: state.chat.id, enable_send: value },
      };

      dispatch(action);
    },
    [state.chat.id],
  );

  const requestDiffAppliedChunks = useCallback(
    (message_id: string) => {
      const actions: RequestDiffAppliedChunks = {
        type: EVENT_NAMES_FROM_CHAT.REQUEST_DIFF_APPLIED_CHUNKS,
        payload: { id: state.chat.id, message_id },
      };

      postMessage(actions);
    },
    [postMessage, state.chat.id],
  );

  useEffect(() => {
    const diffs = state.chat.messages.filter((messasge) =>
      isDiffMessage(messasge),
    );

    diffs.forEach((_diff, index) => {
      const key = "diff-" + index;
      if (
        key in state.chat.applied_diffs &&
        state.chat.applied_diffs[key].fetching
      ) {
        return;
      }
      const action: RequestDiffAppliedChunks = {
        type: EVENT_NAMES_FROM_CHAT.REQUEST_DIFF_APPLIED_CHUNKS,
        payload: { id: state.chat.id, message_id: key },
      };
      postMessage(action);
    });
  }, [
    requestDiffAppliedChunks,
    state.chat.applied_diffs,
    state.chat.id,
    postMessage,
    state.chat.messages,
  ]);

  // useEffect(() => {
  //   window.debugChat =
  //     window.debugChat ||
  //     function () {
  //       console.log(state.chat);
  //     };

  //   return () => {
  //     window.debugChat = undefined;
  //   };
  // }, [state.chat]);

  return {
    state,
    askQuestion,
    clearError,
    setChatModel,
    stopStreaming,
    hasContextFile,
    backFromChat,
    openChatInNewTab,
    sendToSideBar,
    handleNewFileClick,
    handlePasteDiffClick,
    requestCommandsCompletion,
    setSelectedCommand,
    removePreviewFileByName,
    retryQuestion,
    maybeRequestCaps,
    startNewChat,
    setSelectedSystemPrompt,
    requestPreviewFiles,
    setUseTools,
    enableSend,
  };
};<|MERGE_RESOLUTION|>--- conflicted
+++ resolved
@@ -194,30 +194,10 @@
 }
 
 export function reducer(postMessage: typeof window.postMessage) {
-<<<<<<< HEAD
   return function (state: ChatState, action: BaseAction): ChatState {
-    const isThisChat =
-      action.payload?.id && action.payload.id === state.chat.id ? true : false;
-
-    function saveAndStopStreaming() {
-      const stopStreaming: StopStreamingFromChat = {
-        type: EVENT_NAMES_FROM_CHAT.STOP_STREAMING,
-        payload: { id: state.chat.id },
-      };
-      postMessage(stopStreaming);
-
-      const save: SaveChatFromChat = {
-        type: EVENT_NAMES_FROM_CHAT.SAVE_CHAT,
-        payload: state.chat,
-      };
-      postMessage(save);
-    }
-=======
-  return function (state: ChatState, action: ActionToChat): ChatState {
     const isThisChat = Boolean(
       action.payload?.id && action.payload.id === state.chat.id,
     );
->>>>>>> 6c160559
 
     function maybeTakeNotes() {
       if (!state.take_notes || state.chat.messages.length === 0) return;
@@ -728,7 +708,6 @@
 };
 
 export type ChatState = {
-<<<<<<< HEAD
   chat: ChatThread & {
     applied_diffs: Record<
       string,
@@ -738,10 +717,7 @@
       }
     >;
   };
-=======
-  chat: ChatThread;
   chat_cache: Record<string, ChatThread>;
->>>>>>> 6c160559
   prevent_send: boolean;
   waiting_for_response: boolean;
   streaming: boolean;
