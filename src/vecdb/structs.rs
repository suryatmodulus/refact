use std::fmt::Debug;
use std::path::PathBuf;
use async_trait::async_trait;
use serde::{Deserialize, Serialize};
use std::sync::RwLock as StdRwLock;
use tokenizers::Tokenizer;
use std::sync::Arc;


#[async_trait]
pub trait VecdbSearch: Send {
    async fn vecdb_search(
        &self,
        query: String,
        top_n: usize,
        filter_mb: Option<String>,
    ) -> Result<SearchResult, String>;
}

#[derive(Debug, Clone)]
pub struct VecdbConstants {
    // constant in a sense it cannot be changed without creating a new db
    pub model_name: String,
    pub embedding_size: i32,
    pub tokenizer: Arc<StdRwLock<Tokenizer>>,
<<<<<<< HEAD
    // pub vectorizer_n_ctx    -- TODO: add this constant
=======
    pub vectorizer_n_ctx: usize,
>>>>>>> 76fe7e91
    pub endpoint_embeddings_template: String,
    pub endpoint_embeddings_style: String,
    pub cooldown_secs: u64,
    pub splitter_window_size: usize,
}

#[derive(Debug, Serialize, Deserialize, Clone)]
pub struct VecDbStatus {
    pub files_unprocessed: usize,
    pub files_total: usize,  // only valid for status bar in the UI, resets to 0 when done
    pub requests_made_since_start: usize,
    pub vectors_made_since_start: usize,
    pub db_size: usize,
    pub db_cache_size: usize,
    pub state: String
}


#[derive(Debug, Serialize, Deserialize, Clone, PartialEq)]
pub struct Record {
    pub vector: Option<Vec<f32>>,
    pub window_text: String,
    pub window_text_hash: String,
    pub file_path: PathBuf,
    pub start_line: u64,
    pub end_line: u64,
    pub distance: f32,
    pub usefulness: f32,
}

#[derive(Debug, Serialize, Deserialize, Clone, Eq, PartialEq)]
pub struct SplitResult {
    pub file_path: PathBuf,
    pub window_text: String,
    pub window_text_hash: String,
    pub start_line: u64,
    pub end_line: u64,
    pub symbol_path: String,
}

#[derive(Debug, Serialize, Deserialize, Clone)]
pub struct SearchResult {
    pub query_text: String,
    pub results: Vec<Record>,
}<|MERGE_RESOLUTION|>--- conflicted
+++ resolved
@@ -23,11 +23,7 @@
     pub model_name: String,
     pub embedding_size: i32,
     pub tokenizer: Arc<StdRwLock<Tokenizer>>,
-<<<<<<< HEAD
-    // pub vectorizer_n_ctx    -- TODO: add this constant
-=======
     pub vectorizer_n_ctx: usize,
->>>>>>> 76fe7e91
     pub endpoint_embeddings_template: String,
     pub endpoint_embeddings_style: String,
     pub cooldown_secs: u64,
