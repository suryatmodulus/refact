import React from "react";
import { Box, Flex, Button } from "@radix-ui/themes";
import { ChatHistory, type ChatHistoryProps } from "../ChatHistory";
import { Footer, FooterProps } from "./Footer";
import { Spinner } from "@radix-ui/themes";
<<<<<<< HEAD
import classNames from "classnames";
import { useAppSelector, useAppDispatch } from "../../app/hooks";
import {
  getHistory,
  deleteChatById,
} from "../../features/History/historySlice";
import { newChatAction, restoreChat } from "../../features/Chat/chatThread";
import type { ChatThread } from "../../features/Chat/chatThread";
=======
>>>>>>> 87c37829

export type SidebarProps = {
  // onCreateNewChat: () => void;
  takingNotes: boolean;
  // currentChatId: string;
  className?: string;
  style?: React.CSSProperties;
  account?: FooterProps["account"];
  handleLogout: () => void;
  handleNavigation: (
    to: "fim" | "stats" | "settings" | "hot keys" | "chat" | "",
  ) => void;
} & Omit<
  ChatHistoryProps,
  | "history"
  | "onDeleteHistoryItem"
  | "onCreateNewChat"
  | "onHistoryItemClick"
  | "currentChatId"
>;

export const Sidebar: React.FC<SidebarProps> = ({
  // history,
  // onHistoryItemClick,
  // onCreateNewChat,
  // onDeleteHistoryItem,
  // currentChatId,
  takingNotes,
  style,
  account,
  handleLogout,
  handleNavigation,
}) => {
  // TODO: these can be lowered.
  const dispatch = useAppDispatch();
  const history = useAppSelector(getHistory);
  const currentChatId = useAppSelector((state) => state.chat.thread.id);
  const onDeleteHistoryItem = (id: string) => dispatch(deleteChatById(id));
  const onCreateNewChat = () => {
    dispatch(newChatAction({ id: currentChatId }));
    handleNavigation("chat");
  };
  const onHistoryItemClick = (thread: ChatThread) =>
    dispatch(restoreChat({ id: currentChatId, thread }));

  return (
    <Flex direction="column" style={style}>
      <Flex mt="4" mb="4">
        <Box position="absolute" ml="5" mt="2">
          <Spinner loading={takingNotes} title="taking notes" />
        </Box>
        <Button
          variant="outline"
          ml="auto"
          mr="auto"
          onClick={onCreateNewChat}
          // loading={takingNotes}
        >
          Start a new chat
        </Button>
      </Flex>
      <ChatHistory
        history={history}
        onHistoryItemClick={onHistoryItemClick}
        onDeleteHistoryItem={onDeleteHistoryItem}
        currentChatId={currentChatId}
      />
      <Flex p="2" pb="4">
        <Footer
          handleLogout={handleLogout}
          account={account}
          handleNavigation={handleNavigation}
        />
      </Flex>
    </Flex>
  );
};<|MERGE_RESOLUTION|>--- conflicted
+++ resolved
@@ -3,8 +3,6 @@
 import { ChatHistory, type ChatHistoryProps } from "../ChatHistory";
 import { Footer, FooterProps } from "./Footer";
 import { Spinner } from "@radix-ui/themes";
-<<<<<<< HEAD
-import classNames from "classnames";
 import { useAppSelector, useAppDispatch } from "../../app/hooks";
 import {
   getHistory,
@@ -12,8 +10,6 @@
 } from "../../features/History/historySlice";
 import { newChatAction, restoreChat } from "../../features/Chat/chatThread";
 import type { ChatThread } from "../../features/Chat/chatThread";
-=======
->>>>>>> 87c37829
 
 export type SidebarProps = {
   // onCreateNewChat: () => void;
