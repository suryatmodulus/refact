--- conflicted
+++ resolved
@@ -20,11 +20,6 @@
   selectMessages,
   getSelectedToolUse,
 } from "../../features/Chat/Thread";
-<<<<<<< HEAD
-import { selectActiveFile } from "../../features/Chat/activeFile";
-=======
-import { Toolbar } from "../Toolbar";
->>>>>>> 0e187b08
 
 export type ChatProps = {
   host: Config["host"];
@@ -103,13 +98,7 @@
   }, [isWaiting, isStreaming, focusTextarea]);
 
   return (
-<<<<<<< HEAD
     <Flex style={style} direction="column" flexGrow="1">
-=======
-    <PageWrapper host={host} style={style}>
-      <Toolbar activeTab={{ type: "chat", id: chatId }} />
-
->>>>>>> 0e187b08
       <ChatContent
         key={`chat-content-${chatId}`}
         ref={chatContentRef}
