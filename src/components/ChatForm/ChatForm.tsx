--- conflicted
+++ resolved
@@ -74,11 +74,7 @@
         checked: true,
         label: "Use memory",
         disabled: false,
-<<<<<<< HEAD
-        hide: false,
-=======
         hide: true,
->>>>>>> 64957d92
         info: {
           text: "Uses notes previously written by assistant, to improve on mistakes. Setting this checkbox is equivalent to @local-notes-to-self command in the text.",
           link: "https://docs.refact.ai/features/ai-chat/",
